import 'dart:async';
import 'dart:convert';
import 'dart:io' as io;

import 'package:collection/collection.dart';
import 'package:meta/meta.dart';
import 'package:screenshots/src/orientation.dart';

import 'globals.dart';
import 'screens.dart';
import 'utils.dart' as utils;

const kEnvConfigPath = 'SCREENSHOTS_YAML';

/// Config info used to manage screenshots for android and ios.
// Note: should not have context dependencies as is also used in driver.
// todo: yaml validation
class Config {
  Config({this.configPath = kConfigFileName, String configStr}) {
    if (configStr != null) {
      // used by tests
      _configInfo = utils.parseYamlStr(configStr);
    } else {
      if (isScreenShotsAvailable) {
        final envConfigPath = io.Platform.environment[kEnvConfigPath];
        if (envConfigPath == null) {
          // used by command line and by driver if using kConfigFileName
          _configInfo = utils.parseYamlFile(configPath);
        } else {
          // used by driver
          _configInfo = utils.parseYamlFile(envConfigPath);
        }
      } else {
        io.stdout.writeln('Warning: screenshots not available.\n'
            '\tTo enable set $kEnvConfigPath environment variable\n'
            '\tor create $kConfigFileName.');
      }
    }
  }

  /// Checks if screenshots is available.
  ///
  /// Created for use in driver.
  // Note: order of boolean tests is important
  bool get isScreenShotsAvailable =>
      io.Platform.environment[kEnvConfigPath] != null ||
      io.File(configPath).existsSync();

  final String configPath;

  Map _configInfo;
  Map _screenshotsEnv; // current screenshots env
  List<ConfigDevice> _devices;

  // Getters
  List<String> get tests => _processList(_configInfo['tests']);

  String get stagingDir => _configInfo['staging'];

  List<String> get locales => _processList(_configInfo['locales']);

  List<ConfigDevice> get devices => _devices ??=
      _processDevices(_configInfo['devices'], isFrameEnabled);

  List<ConfigDevice> get iosDevices =>
      devices.where((device) => device.deviceType == DeviceType.ios).toList();

  List<ConfigDevice> get androidDevices => devices
      .where((device) => device.deviceType == DeviceType.android)
      .toList();

  bool get isFrameEnabled => _configInfo['frame'];

  String get recordingDir => _configInfo['recording'];

  String get archiveDir => _configInfo['archive'];

  /// Get all android and ios device names.
  List<String> get deviceNames => devices.map((device) => device.name).toList();

  ConfigDevice getDevice(String deviceName) => devices.firstWhere(
      (device) => device.name == deviceName,
      orElse: () => throw 'Error: no device configured for \'$deviceName\'');

  /// Check for active run type.
  /// Run types can only be one of [DeviceType].
  isRunTypeActive(DeviceType runType) {
    final deviceType = utils.getStringFromEnum(runType);
    return !(_configInfo['devices'][deviceType] == null ||
        _configInfo['devices'][deviceType].length == 0);
  }

  /// Check if frame is required for [deviceName].
  bool isFrameRequired(String deviceName, Orientation orientation) {
    final device = devices.firstWhere((device) => device.name == deviceName,
        orElse: () => throw 'Error: device \'$deviceName\' not found');
<<<<<<< HEAD
    // orientation over-rides frame if not in Portait (default)
    return device.orientation != null &&
            device.orientation != Orientation.Portrait
=======
    if (orientation == null) return device.isFramed;
    return (orientation == Orientation.LandscapeLeft ||
            orientation == Orientation.LandscapeRight)
>>>>>>> ed88f1a1
        ? false
        : device.isFramed;
  }

  /// Current screenshots runtime environment
  /// (updated before start of each test)
  Future<Map> get screenshotsEnv async {
    if (isScreenShotsAvailable) {
      if (_screenshotsEnv == null) await _retrieveEnv();
      return _screenshotsEnv;
    } else {
      // output in test (hence no printStatus)
      io.stdout.writeln('Warning: screenshots runtime environment not set.');
      return Future.value({});
    }
  }

  io.File get _envStore {
    return io.File(_configInfo['staging'] + '/' + kEnvFileName);
  }

  /// Records screenshots environment before start of each test
  /// (called by screenshots)
  @visibleForTesting
  Future<void> storeEnv(Screens screens, String emulatorName, String locale,
      DeviceType deviceType, Orientation orientation) async {
    // store env for later use by tests
    final screenProps = screens.getScreen(emulatorName);
    final screenSize = screenProps == null ? null : screenProps['size'];
    final currentEnv = {
      'screen_size': screenSize,
      'locale': locale,
      'device_name': emulatorName,
      'device_type': utils.getStringFromEnum(deviceType),
      'orientation': utils.getStringFromEnum(orientation)
    };
    await _envStore.writeAsString(json.encode(currentEnv));
  }

  Future<void> _retrieveEnv() async {
    _screenshotsEnv = json.decode(await _envStore.readAsString());
  }

  List<String> _processList(List list) {
    return list.map((item) {
      return item.toString();
    }).toList();
  }

  List<ConfigDevice> _processDevices(
      Map<String, dynamic> devices, bool globalFraming) {
    Orientation _getValidOrientation(String orientation, deviceName) {
      bool _isValidOrientation(String orientation) {
        return Orientation.values.firstWhere(
                (o) => utils.getStringFromEnum(o) == orientation,
                orElse: () => null) !=
            null;
      }

      if (!_isValidOrientation(orientation)) {
        print(
            'Invalid value for \'orientation\' for device \'$deviceName\': $orientation}');
        print('Valid values:');
        for (final _orientation in Orientation.values) {
          print('  ${utils.getStringFromEnum(_orientation)}');
        }
        io.exit(1); // todo: add tool exception and throw
      }
      return utils.getEnumFromString(Orientation.values, orientation);
    }

    List<ConfigDevice> configDevices = [];

    devices.forEach((deviceType, device) {
      device?.forEach((deviceName, deviceProps) {
        final orientationVal =
            deviceProps == null ? null : deviceProps['orientation'];
        configDevices.add(ConfigDevice(
          deviceName,
          utils.getEnumFromString(DeviceType.values, deviceType),
          deviceProps == null
              ? globalFraming
              : deviceProps['frame'] ??
                  globalFraming, // device frame overrides global frame
          deviceProps == null
              ? null
              : orientationVal == null
                  ? null
                  : orientationVal is String
                      ? [_getValidOrientation(orientationVal, deviceName)]
                      : List<Orientation>.from(orientationVal.map((o) {
                          return _getValidOrientation(o, deviceName);
                        })),
          deviceProps == null ? true : deviceProps['build'] ?? true,
        ));
      });
    });

    return configDevices;
  }
}

Function eq = const ListEquality().equals;

/// Describe a config device
class ConfigDevice {
  final String name;
  final DeviceType deviceType;
  final bool isFramed;
  final List<Orientation> orientations;
  final bool isBuild;

  ConfigDevice(
    this.name,
    this.deviceType,
    this.isFramed,
    this.orientations,
    this.isBuild,
  )   : assert(name != null),
        assert(deviceType != null),
        assert(isFramed != null),
        assert(isBuild != null);

  @override
  bool operator ==(other) {
    return other is ConfigDevice &&
        other.name == name &&
        other.isFramed == isFramed &&
        eq(other.orientations, orientations) &&
        other.deviceType == deviceType &&
        other.isBuild == isBuild;
  }

  @override
  String toString() =>
      'name: $name, deviceType: ${utils.getStringFromEnum(deviceType)}, isFramed: $isFramed, orientations: $orientations, isBuild: $isBuild';
}<|MERGE_RESOLUTION|>--- conflicted
+++ resolved
@@ -94,15 +94,9 @@
   bool isFrameRequired(String deviceName, Orientation orientation) {
     final device = devices.firstWhere((device) => device.name == deviceName,
         orElse: () => throw 'Error: device \'$deviceName\' not found');
-<<<<<<< HEAD
     // orientation over-rides frame if not in Portait (default)
     return device.orientation != null &&
             device.orientation != Orientation.Portrait
-=======
-    if (orientation == null) return device.isFramed;
-    return (orientation == Orientation.LandscapeLeft ||
-            orientation == Orientation.LandscapeRight)
->>>>>>> ed88f1a1
         ? false
         : device.isFramed;
   }
