--- conflicted
+++ resolved
@@ -156,19 +156,6 @@
         frame: true
         ''';
       config = Config(configStr: configStr);
-<<<<<<< HEAD
-      expect(config.isFrameRequired('Nexus 6P'), isFalse);
-      configStr = '''
-        devices:
-          android:
-            Nexus 6P:
-              frame: true
-              orientation: LandscapeRight
-        frame: true
-        ''';
-      config = Config(configStr: configStr);
-      expect(config.isFrameRequired('Nexus 6P'), isFalse);   });
-=======
       expect(config.isFrameRequired(deviceName, null), isFalse);
       configStr = '''
         devices:
@@ -186,7 +173,6 @@
       expect(
           config.isFrameRequired(deviceName, device.orientations[1]), isFalse);
     });
->>>>>>> ed88f1a1
 
     test('store and retrieve environment', () async {
       final tmpDir = '/tmp/screenshots_test_env';
