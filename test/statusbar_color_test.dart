--- conflicted
+++ resolved
@@ -1,21 +1,12 @@
 import 'package:screenshots/image_magick.dart';
-<<<<<<< HEAD
-import 'package:screenshots/process_images.dart';
-=======
->>>>>>> f1aa76a6
 import 'package:test/test.dart';
-
-//const kThreshold = 0.75;
-//const kThreshold = 0.76;
 
 main() {
   test('select black or white statusbar', () {
-//    final imagePath = './test/resources/0.png';
     final imagePath = './test/resources/0.png';
     final cropSize = '1242x42+0+0';
-//    print('pwd=${cmd('pwd', [])}');
     // if threshold exceeded select black
-    if (thresholdExceeded(imagePath, kCrop, kThreshold)) {
+    if (thresholdExceeded(imagePath, cropSize, 0.76)) {
       print('use black statusbar');
     } else {
       print('use white statusbar');
